      
# D.O.R.A - The Research Agent
https://github.com/thisisrayner/project-zhenghe

The **Research** **Agent** For **Domain**-Wide **Overview** and **Insights**.

D.O.R.A. is a Streamlit application that empowers users to input keywords, perform Google searches (automatically enhanced by LLM-generated queries if an LLM is configured), extract metadata and main content from resulting URLs (supporting HTML and PDF text), and leverage a Large Language Model (LLM) – currently configured for **Google Gemini** – to summarize content, extract specific information with relevancy scoring, and generate a consolidated overview. Results are displayed interactively with visual cues for relevance, can be downloaded as an Excel file, and are also recorded to a Google Sheet.

The project is designed with a high degree of modularity, with `app.py` acting as an orchestrator for specialized modules. This facilitates future enhancements, including the potential addition of a separate API layer for programmatic access.

## Features

*   **Keyword Search:**
    *   Perform Google searches for multiple user-defined keywords (comma-separated, "Enter" to commit input).
    *   **LLM-Enhanced Queries:** If an LLM is configured, it automatically generates additional, related search queries. This generation is based on the user's initial input keywords and their specific information goals (Main Query 1 and, if provided, Additional Query 2), aiming to broaden the search scope effectively to find the most relevant content.
*   **Configurable Search Depth:** Specify the number of desired successfully scraped results per keyword. Oversampling is used to improve success rates.
*   **Content Extraction:**
    *   **HTML:** Fetches URL, page title, meta description, and OpenGraph tags. Uses `trafilatura` for main text extraction.
    *   **PDF:** Extracts document title (from metadata or filename) and full text content from PDF documents using `PyMuPDF`.
*   **LLM Integration (Google Gemini):**
    *   **Individual Summaries:** If an LLM is configured, it automatically generates summaries of each successfully scraped web page's/document's content.
    *   **Specific Information Extraction & Relevancy Scoring:** Extracts user-defined information (for up to two specific queries, Q1 and Q2) from page/document content. The LLM also assigns a relevancy score (1/5 to 5/5) indicating how well the content matches each extraction query. LLM prompts for this feature instruct the LLM to output only plain text for the extracted content, with the score on a preceding line.
    *   **Consolidated Overview:** Automatically generates a synthesized overview, structured as a main narrative followed by a distinct "TL;DR:" section.
        *   The main narrative is presented with paragraphs separated by blank lines (as per LLM prompt instructions). The "TL;DR:" section contains 3-5 key takeaways, each starting with a dash (`- `) and intended to be on a new line, which renders as a bulleted list in the UI.
        *   **Focused Overview:** If specific information query/queries (Q1 and/or Q2) were provided and items achieve a relevancy score of 3/5 or higher for *either* query, the consolidated summary will be **focused**.
            *   It uses the full text of these high-scoring Q1/Q2 extractions.
            *   The LLM is prompted to provide a more detailed and potentially longer overview based on these specific, relevant snippets.
            *   "Main Query 1" (Q1) serves as the primary contextual theme.
            *   "Additional Query 2" (Q2), if provided and relevant high-scoring snippets are found, is used by the LLM to enrich the Q1-focused narrative with more nuanced details that complement or expand upon Q1 findings.
        *   **General Overview:** If no specific information queries were used, or if no items achieved a relevancy score of 3/5 or higher for any provided specific query, a **general consolidated summary** is created from all valid individual LLM-generated item summaries. This also follows the narrative + TL;DR structure.
        *   All consolidated overviews are LLM-generated as plain text (with intentional newlines for formatting) to ensure correct rendering in the UI.
<<<<<<< HEAD
        *   When relevant historical or aggregated context is available, the LLM appends an "LLM Footnote:" after the TL;DR section. The footnote can be a short paragraph or a bullet list of counterpoints to reinforce or balance the summary, and it may be omitted entirely if no meaningful insight is found.
=======
        *   When relevant historical or aggregated context is available, the LLM appends a brief "LLM Footnote:" after the TL;DR section to reinforce or counterbalance the summary. This footnote may be omitted if no meaningful insight is found.
>>>>>>> 20c2acdd
*   **Interactive UI & Results Display:**
    *   Built with Streamlit for easy input, configuration, and viewing of results and processing logs.
    *   **Visual Relevancy Cues:** Individually processed items in the results list are prefixed with visual markers based on relevancy scores for Q1 and Q2. Relevancy scores are also displayed alongside extracted information.
    *   A 🤖 marker for any item originating from an LLM-generated search query.
    *   A 📄 marker for PDF documents.
    *   An expander below a focused consolidated summary lists the specific source items (URL, query type, query text, score) that contributed to its generation.
    *   The application version is displayed in the page footer.
    *   **Dynamic Processing Feedback:** A progress bar and status messages provide real-time updates during intensive operations. A random, engaging message is shown with the main processing spinner. An initial helper text guides new users.
*   **Google Sheets Integration:**
    *   Stores detailed results, including a batch summary row and individual item rows (with relevancy scores), in a structured Google Sheet.
*   **Download Results:** Option to download all processed item details (including relevancy scores) and the consolidated summary into an Excel (`.xlsx`) file.
*   **Safeguards & Performance:**
    *   **Retry Mechanisms:** Implemented for Google Custom Search API calls and LLM API calls to handle transient errors and rate limits using exponential backoff.
    *   **LLM Caching:** Caches results from LLM functions (`@st.cache_data`) to improve performance on repeated identical requests and reduce API calls.
    *   **LLM Request Throttling (Configurable):** To help manage API rate limits (especially on free tiers), a conditional throttling mechanism can be configured via `secrets.toml`. If the number of "results desired per keyword" (set in the UI) meets or exceeds a defined `LLM_THROTTLING_THRESHOLD_RESULTS`, a configurable delay (`LLM_ITEM_REQUEST_DELAY_SECONDS`) is introduced after each item's LLM processing stage. This feature is optional and aims to prevent rapid-fire API calls that might exceed provider quotas.
*   **Modular Design & Configuration:**
    *   Code is separated into functional modules. `app.py` serves as the main orchestrator.
    *   API keys and settings are managed via Streamlit Secrets (`secrets.toml`).

## Project Structure

    /project-zhenghe
    ├── app.py # Main Streamlit application orchestrator for D.O.R.A
    ├── modules/
    │   ├── __init__.py
    │   ├── config.py # Handles loading secrets & configurations
    │   ├── search_engine.py # Google Search API interactions
    │   ├── scraper.py # Web fetching & content/metadata extraction (HTML & PDF)
    │   ├── llm_processor.py # LLM interactions (summaries, extractions, query gen, caching)
    │   ├── data_storage.py # Google Sheets interactions
    │   ├── ui_manager.py # Streamlit UI rendering and input handling
    │   ├── process_manager.py # Core search, scrape, and analysis workflow orchestration
    │   └── excel_handler.py # Excel file generation and formatting
    ├── .streamlit/
    │   └── secrets.toml # Storing API keys & sensitive info
    ├── requirements.txt # Python dependencies
    └── README.md # This file

## Prerequisites & Configuration

To run this application, you will need the codebase and the following:
*   Python 3.8+
*   All dependencies listed in `requirements.txt` installed.
*   Google Account & Google Cloud Platform (GCP) Project with necessary APIs enabled (Custom Search, Sheets, Drive, Generative Language/Vertex AI).
*   Google Custom Search Engine (CSE) ID.
*   Google API Key (for Custom Search).
*   Google Gemini API Key (or other LLM provider API key if support is extended).
*   Google Service Account for Google Sheets (JSON key file).
*   Configure Secrets (`.streamlit/secrets.toml`) as per the example structure provided below.

    **Example `secrets.toml` structure:**
    ```toml
    # Google Custom Search
    GOOGLE_API_KEY = "YOUR_GOOGLE_CUSTOM_SEARCH_API_KEY"
    CSE_ID = "YOUR_CUSTOM_SEARCH_ENGINE_ID"

    # LLM Configuration (using Google Gemini by default)
    LLM_PROVIDER = "google" # or "openai"
    GOOGLE_GEMINI_API_KEY = "YOUR_GEMINI_API_KEY_FROM_AI_STUDIO"
    GOOGLE_GEMINI_MODEL = "models/gemini-1.5-flash-latest" 
    # OPENAI_API_KEY = "YOUR_OPENAI_API_KEY"
    # OPENAI_MODEL_SUMMARIZE = "gpt-3.5-turbo" 
    # OPENAI_MODEL_EXTRACT = "gpt-3.5-turbo"

    # Optional: LLM Request Throttling (to help stay within free tier RPM limits)
    # Number of 'results per keyword' (from UI slider) at or above which throttling activates.
    # Default in config.py is 999 (throttling effectively off by default).
    # Example: Set to 6 to activate throttling for 6 or more results per keyword.
    # LLM_THROTTLING_THRESHOLD_RESULTS = 6

    # Delay in seconds to apply after each item's LLM processing if throttling is active
    # AND the threshold above is met. Default in config.py is 0.0 (no delay).
    # Example: Set to 2.0 for a 2-second pause.
    # LLM_ITEM_REQUEST_DELAY_SECONDS = 2.0 

    # Google Sheets Integration
    SPREADSHEET_ID = "YOUR_GOOGLE_SHEET_ID_FROM_ITS_URL"
    WORKSHEET_NAME = "Sheet1" 

    [gcp_service_account]
    type = "service_account"
    # ... (rest of service account details) ...
    ```

## Running the Application

From the root directory of the project:
```bash
streamlit run app.py



Access D.O.R.A in your browser, typically at http://localhost:8501.
Usage

Navigate to the application URL.
Enter initial search keywords.
Configure the number of results per keyword.
Optionally, provide "Main Query 1" and "Additional Query 2" for specific information extraction and to guide LLM-generated searches and focused consolidated overviews.
Click "🚀 Start Search & Analysis".
View progress via a dynamic spinner message, a detailed progress bar, and status text updates. If the overview was focused, an expander will show the source items used.
Expand the "📜 View Processing Log" for details, including specific status updates like LOG_STATUS: messages.
Download results via the "📥 Download Results as Excel" button.

Note: LLM-enhanced query generation and individual item summarization/extraction are automatic features that run if a valid LLM API key is provided. Final status messages (success, warning, error) are displayed by app.py based on information returned by the processing modules. Intermediate progress is shown directly.
Important Note for Contributing Agents

When modifying the codebase (app.py, modules/*.py):

    Provide Options First: When asked for input on code design, solutions to problems, or ideas for implementation, first present a set of options or a discussion of possibilities. Do not proceed directly to writing or modifying code based on a potential solution until explicitly instructed to do so after the options have been reviewed.

    Return Status, Don't Directly Update UI for Final Process Status: Avoid direct calls to st.error, st.warning, st.info, or st.success from within long-running processing functions in modules like process_manager.py if these calls are intended to communicate the final overall status of the operation. Such calls can trigger premature Streamlit re-runs. Instead, these functions should return status information (e.g., by appending specific LOG_STATUS:TYPE:Message entries to a log list, or by returning dedicated status variables). The main app.py script should then be responsible for interpreting this returned status and displaying the final UI messages. Progress indicators like st.spinner (if managed by app.py) or print() statements for terminal debugging within modules are generally fine.

    Always provide the FULL and COMPLETE code for the modified file(s). Do not provide only snippets or omit sections like docstrings or existing function implementations unless explicitly asked to do so for brevity in a specific, isolated discussion. The primary user will be copy-pasting the entire file content.

    Comprehensive Docstring Updates are CRUCIAL:

        Ensure all docstrings (module-level, function-level, and class-level) are meticulously updated to reflect any changes in parameters, return types, behavior, or new functionalities. The automated codebase_summary.md relies heavily on these docstrings for accuracy.

        Module Docstrings: Should provide a concise overview of the module's purpose and its primary responsibilities within the application. Aim for 1-3 clear sentences.

        Function/Method Docstrings:

            Start with a concise one-line summary of what the function/method does.

            Clearly document all Args:.

            Clearly document Returns:.

            If the function can Raises: specific exceptions, document these.

        Class Docstrings: Describe the purpose of the class.

        Avoid "None" or Placeholder Docstrings.

    Maintain versioning comments at the top of each modified file. Increment the version appropriately and briefly note the key change(s).

    Every Python code file provided MUST end with the comment // end of [filename] as the absolute last line.

Adherence to these guidelines is crucial for maintaining clarity, ensuring the primary user can integrate changes smoothly, and keeping the automated codebase_summary.md accurate and useful.
Future API Layer Plan

The modular design supports future API development (e.g., using FastAPI or Flask) for programmatic access and integration with other tools. This could involve creating endpoints that accept keywords and parameters, returning structured JSON results for D.O.R.A's analyses.<|MERGE_RESOLUTION|>--- conflicted
+++ resolved
@@ -29,11 +29,9 @@
             *   "Additional Query 2" (Q2), if provided and relevant high-scoring snippets are found, is used by the LLM to enrich the Q1-focused narrative with more nuanced details that complement or expand upon Q1 findings.
         *   **General Overview:** If no specific information queries were used, or if no items achieved a relevancy score of 3/5 or higher for any provided specific query, a **general consolidated summary** is created from all valid individual LLM-generated item summaries. This also follows the narrative + TL;DR structure.
         *   All consolidated overviews are LLM-generated as plain text (with intentional newlines for formatting) to ensure correct rendering in the UI.
-<<<<<<< HEAD
-        *   When relevant historical or aggregated context is available, the LLM appends an "LLM Footnote:" after the TL;DR section. The footnote can be a short paragraph or a bullet list of counterpoints to reinforce or balance the summary, and it may be omitted entirely if no meaningful insight is found.
-=======
-        *   When relevant historical or aggregated context is available, the LLM appends a brief "LLM Footnote:" after the TL;DR section to reinforce or counterbalance the summary. This footnote may be omitted if no meaningful insight is found.
->>>>>>> 20c2acdd
+
+        *   When relevant historical or aggregated context is available to reinforce or counterbalance the summary, the LLM appends an "LLM Footnote:" after the TL;DR section. The footnote can be a short paragraph or a bullet list of counterpoints to reinforce or balance the summary, and it may be omitted entirely if no meaningful insight is found.
+
 *   **Interactive UI & Results Display:**
     *   Built with Streamlit for easy input, configuration, and viewing of results and processing logs.
     *   **Visual Relevancy Cues:** Individually processed items in the results list are prefixed with visual markers based on relevancy scores for Q1 and Q2. Relevancy scores are also displayed alongside extracted information.
