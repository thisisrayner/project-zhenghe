# modules/ui_manager.py
# Version 1.1.12:
# - Added _PROCESSING_SPINNER_MESSAGES list.
# - Added get_random_spinner_message() function to select a random message.
# Previous versions:
# - Version 1.1.11: Reads 'llm_globally_enabled' from st.session_state.

"""
Manages the Streamlit User Interface elements, layout, and user inputs for D.O.R.A.
"""

import streamlit as st
from typing import Dict, Any, Optional, Tuple, List, Set
import re
import html 
import random # Import the random module

# --- Constants ---
_PROCESSING_SPINNER_MESSAGES: Tuple[str, ...] = (
    "Perfect time to update that ‘Methodology’ slide you always leave until the last minute. Yes, we see you.",
    "Analyst hack: If you reorder your pivot table columns right now, you’ll still hate them tomorrow—but at least you tried.",
    "Peer review tip: Triple-checking your citations while you wait guarantees your reviewer will find the one you missed.",
    "Fun fact: 87% of whitepapers are written during progress bars. The other 13% are written during coffee breaks.",
    "While D.O.R.A. loads, you could draft a ‘Limitations’ section—don’t worry, nobody reads it anyway.",
    "Industry secret: True experts always Google their own insights while waiting for results (we won’t tell).",
    "If you’re waiting, might as well start a new ‘Version History’ file. Because if you don’t, your boss will ask for one anyway.",
    "Consultant’s Law: For every minute you wait, someone, somewhere, is adding a new “Key Takeaway” to your deck.",
    "Procrastination paradox: The more you refresh this page, the less time you spend on the executive summary—and that’s where all the glory goes.",
    "Here’s a stat: A survey found that people who check their posture every hour report a 19% drop in neck pain.",
    "It’s proven: Taking 5 deep breaths while your results load can boost decision-making accuracy by up to 11%.",
    "Stanford scientists say listening to upbeat music while waiting can enhance creativity by 13%. Queue your favorite playlist!",
    "Engineers agree: Reviewing your to-do list now can help reduce end-of-day stress by nearly 15%.",
    "Fun insight: Users who doodle on sticky notes during wait times recall information 16% better, says a Cambridge study.",
    "Research indicates: Sending a thank-you message to a colleague while waiting can improve workplace happiness scores by 9%.",
    "Power user move: Set your PowerPoint animations to ‘Fade Fast’ while you wait. The client won’t notice, but you’ll sleep better.",
    "Quick fact: The average person blinks 15 times a minute, but staring at screens can drop this to 5. Give your eyes a blink boost!",
    "Consulting legend: The limitations section is always longer when you write it while waiting for data.",
    "According to MIT, sipping water during tasks like this can improve cognitive function by 8%. Hydrate while you wait!",
    "Try this: Typing out one sentence with your non-dominant hand can sharpen neural connections, according to neuroscientists."
)

# --- New Function ---
def get_random_spinner_message() -> str:
    """
    Returns a randomly selected processing message for the st.spinner.
    """
    return random.choice(_PROCESSING_SPINNER_MESSAGES)

# --- Existing Functions (Unchanged from v1.1.11) ---
def sanitize_text_for_markdown(text: Optional[str]) -> str:
    """Escape Markdown control characters within a text string.

    Parameters
    ----------
    text : Optional[str]
        The input text to sanitize. ``None`` returns an empty string.

    Returns
    -------
    str
        The sanitized text with backslashes prepended to the following
        characters: ``\``, ``*``, ``_``, ``#``, ``{``, ``}``, ``[``, ``]``, ``(``,
<<<<<<< HEAD
        ``)``, ``+``, ``.``, ``!``, ``-``, ``$``, ``>``, ``|`` and ``~``. Hyphens
        that form list bullets at the start of a line are preserved so that TL;DR
        sections render correctly.
=======
        ``)``, ``+``, ``.``, ``!``, ``-``, ``$``, ``>``, ``|`` and ``~``.
>>>>>>> 24214cf5
    """

    if text is None:
        return ""
    escaped_text = text.replace("\\", "\\\\")
    markdown_chars_to_escape = r"([`*_#{}\[\]()+.!$>|~-])"
    escaped_text = re.sub(markdown_chars_to_escape, r"\\\1", escaped_text)
<<<<<<< HEAD
    escaped_text = re.sub(r"(?m)^\\-(?=\s)", "-", escaped_text)
=======
>>>>>>> 24214cf5
    escaped_text = re.sub(r"---", r"\-\-\-", escaped_text)
    escaped_text = re.sub(r"\*\*\*", r"\*\*\*", escaped_text)
    escaped_text = re.sub(r"___", r"\_\_\_", escaped_text)
    return escaped_text

def _parse_score_from_extraction(extracted_info: Optional[str]) -> Optional[int]:
    # ... (as in v1.1.11) ...
    score: Optional[int] = None
    if extracted_info and isinstance(extracted_info, str) and extracted_info.startswith("Relevancy Score: "):
        try:
            score_line = extracted_info.split('\n', 1)[0]
            score_str = score_line.split("Relevancy Score: ")[1].split('/')[0]
            score = int(score_str)
        except (IndexError, ValueError): pass
    return score

def get_display_prefix_for_item(item_data: Dict[str, Any]) -> str:
    # ... (as in v1.1.11) ...
    prefix = ""
    score_q1 = item_data.get("llm_relevancy_score_q1") 
    score_q2 = item_data.get("llm_relevancy_score_q2")
    highest_score: Optional[int] = None
    if isinstance(score_q1, (int, float)): score_q1 = int(score_q1)
    else: score_q1 = None
    if isinstance(score_q2, (int, float)): score_q2 = int(score_q2)
    else: score_q2 = None
    if score_q1 is not None and score_q2 is not None: highest_score = max(score_q1, score_q2)
    elif score_q1 is not None: highest_score = score_q1
    elif score_q2 is not None: highest_score = score_q2
    if highest_score is not None:
        if highest_score >= 5: prefix = "5️⃣"
        elif highest_score == 4: prefix = "4️⃣"
        elif highest_score == 3: prefix = "3️⃣"
    return prefix

def render_sidebar(cfg: 'config.AppConfig', current_gsheets_error: Optional[str], sheet_writing_enabled: bool) -> Tuple[str, int, List[str], bool]:
    # ... (as in v1.1.11 - ensure 'config.AppConfig' type hint is valid) ...
    with st.sidebar:
        st.subheader("Search Parameters")
        keywords_input_val: str = st.text_input("Keywords (comma-separated):", value=st.session_state.get('last_keywords', ""), key="keywords_text_input_main_sidebar_v1112", help="Enter comma-separated keywords. Press Enter to apply.")
        default_slider_val = getattr(cfg, 'num_results_per_keyword_default', 3) if cfg else 3
        num_results_wanted_per_keyword: int = st.slider("Number of successfully scraped results per keyword:", 1, 10, default_slider_val, key="num_results_slider_sidebar_v1112")
        llm_is_enabled_globally = st.session_state.get('llm_globally_enabled', False)
        llm_provider_display = "N/A"; model_display_name: str = "N/A"
        if cfg and hasattr(cfg, 'llm'):
            llm_provider_display = cfg.llm.provider.upper()
            st.subheader(f"LLM Processing - Provider: {llm_provider_display}")
            if llm_is_enabled_globally:
                model_display_name = cfg.llm.google_gemini_model if cfg.llm.provider == "google" else cfg.llm.openai_model_summarize
                st.caption(f"Using Model: {model_display_name}")
            else: st.caption(f"API Key for {cfg.llm.provider.upper()} not configured or LLM disabled globally.")
        else: 
            st.subheader(f"LLM Processing - Provider: {llm_provider_display}")
            st.caption("LLM Configuration not fully loaded. LLM features likely disabled.")
        st.markdown("**Specific Info to Extract (LLM):**")
        last_extract_queries_val = st.session_state.get('last_extract_queries', ["", ""])
        if not isinstance(last_extract_queries_val, list) or len(last_extract_queries_val) < 2: last_extract_queries_val = ["", ""]
        tooltip_text_q1 = "Main Query 1 drives primary relevancy and focused summary."
        tooltip_text_q2 = "Optional: secondary question or keywords."
        llm_extract_query_1_input_val: str = st.text_input("Main Query 1:", value=last_extract_queries_val[0], placeholder="e.g., Key methodologies", key="llm_extract_q1_input_sidebar_v1112", help=tooltip_text_q1)
        llm_extract_query_2_input_val: str = st.text_input("Additional Query 2:", value=last_extract_queries_val[1], placeholder="e.g., Mentioned limitations", key="llm_extract_q2_input_sidebar_v1112", help=tooltip_text_q2)
        returned_queries = [llm_extract_query_1_input_val, llm_extract_query_2_input_val]
        st.markdown("---")
        button_streamlit_type = "secondary"; button_disabled = True
        button_help_text = current_gsheets_error or "Google Sheets status undetermined."
        if sheet_writing_enabled: button_streamlit_type = "primary"; button_disabled = False; button_help_text = "Google Sheets connected. Ready to process."
        start_button_val: bool = st.button("🚀 Start Search & Analysis", type=button_streamlit_type, use_container_width=True, disabled=button_disabled, help=button_help_text)
        st.markdown("---")
        st.caption("✨ LLM-generated search queries will be used if LLM available.")
        st.caption("📄 LLM Summaries for items will be generated if LLM available.")
    return keywords_input_val, num_results_wanted_per_keyword, returned_queries, start_button_val

def apply_custom_css():
    # ... (as in v1.1.11) ...
    green_button_css = """<style>div[data-testid="stButton"] > button:not(:disabled)[kind="primary"] {background-color: #4CAF50; color: white; border: 1px solid #4CAF50;} div[data-testid="stButton"] > button:not(:disabled)[kind="primary"]:hover {background-color: #45a049; color: white; border: 1px solid #45a049;} div[data-testid="stButton"] > button:not(:disabled)[kind="primary"]:active {background-color: #3e8e41; color: white; border: 1px solid #3e8e41;} div[data-testid="stButton"] > button:disabled[kind="secondary"] {background-color: #f0f2f6; color: rgba(38, 39, 48, 0.4); border: 1px solid rgba(38, 39, 48, 0.2);}</style>"""
    st.markdown(green_button_css, unsafe_allow_html=True)

def display_consolidated_summary_and_sources(summary_text: Optional[str], focused_sources: Optional[List[Dict[str, Any]]], last_extract_queries: List[str]) -> None:
    # ... (as in v1.1.11) ...
    if summary_text:
        st.markdown("---"); st.subheader("✨ Consolidated Overview Result")
        is_error_message = "LLM_PROCESSOR_ERROR:" in summary_text
        is_info_only_summary = "LLM_PROCESSOR_INFO:" in summary_text and not is_error_message
        primary_extract_query = last_extract_queries[0] if last_extract_queries and len(last_extract_queries) > 0 else ""
        was_focused_attempt = bool(any(q.strip() for q in last_extract_queries))
        sanitized_summary = sanitize_text_for_markdown(summary_text)
        if is_error_message:
            st.error(sanitized_summary)
            return
        elif is_info_only_summary:
            st.info(sanitized_summary)
        else:
            if was_focused_attempt and primary_extract_query and primary_extract_query.strip():
                st.caption(f"This overview is focused on Main Query 1: '{primary_extract_query}'.")
            with st.container(border=True):
                st.markdown(sanitized_summary, unsafe_allow_html=False)
        if was_focused_attempt and focused_sources and not is_error_message and not is_info_only_summary:
            with st.expander("ℹ️ View Sources for Focused Consolidated Overview", expanded=False):
                st.markdown(f"This focused overview was synthesized from **{len(focused_sources)}** high-scoring (>=3/5) extractions:")
                for i, source in enumerate(focused_sources):
                    url = source.get('url', 'N/A'); query_type = source.get('query_type', 'N/A')
                    query_text_short = source.get('query_text', 'N/A'); score_val = source.get('score', 'N/A')
                    if len(query_text_short) > 40: query_text_short = query_text_short[:37] + "..."
                    st.markdown(f"  {i+1}. **URL:** [{url}]({url})\n     - **Source Query:** {query_type} (\"{query_text_short}\")\n     - **Relevancy Score for this item:** {score_val}/5")
                st.caption("The LLM was instructed to synthesize these snippets with a primary focus on Main Query 1 (if provided).")
    elif 'last_keywords' in st.session_state and st.session_state.last_keywords:
         st.info("Consolidated overview is not available for this run.")


def display_individual_results():
    # ... (as in v1.1.11, including the corrected caption logic) ...
    if st.session_state.get('results_data'):
        st.subheader(f"📊 Individually Processed Content ({len(st.session_state.results_data)} item(s))")
        llm_globally_enabled = st.session_state.get('llm_globally_enabled', False)
        llm_gen_kws_for_display = st.session_state.get('llm_generated_keywords_set_for_display', set())
        last_extract_queries_for_display = st.session_state.get('last_extract_queries', ["", ""]) 
        for i, item_val_display in enumerate(st.session_state.results_data):
            display_title_ui = item_val_display.get('page_title') or item_val_display.get('og_title') or \
                               item_val_display.get('search_title') or item_val_display.get('pdf_document_title') or "Untitled"
            score_emoji_prefix = get_display_prefix_for_item(item_val_display)
            content_type_marker = "📄 " if item_val_display.get('is_pdf') else ""
            is_llm_keyword_source = item_val_display.get('keyword_searched','').lower() in llm_gen_kws_for_display
            llm_query_marker = "🤖" if is_llm_keyword_source else ""
            full_prefix_parts = [part for part in [score_emoji_prefix, llm_query_marker, content_type_marker] if part]
            full_prefix = " ".join(full_prefix_parts) + " " if full_prefix_parts else ""
            expander_title_ui = (f"{full_prefix}"
                                 f"{item_val_display.get('keyword_searched','Unknown Keyword')} | "
                                 f"{display_title_ui} ({item_val_display.get('url', 'No URL')})").replace("  ", " ").strip()
            with st.expander(expander_title_ui):
                st.markdown(f"**URL:** [{item_val_display.get('url')}]({item_val_display.get('url')})")
                st.caption(f"Content Type: {item_val_display.get('content_type', 'N/A')}")
                if item_val_display.get('scraping_error'): st.error(f"Scraping Error: {item_val_display['scraping_error']}")
                with st.container(border=True): 
                    st.markdown("**Scraped Metadata:**")
                    st.markdown(f"  - **Title:** {sanitize_text_for_markdown(item_val_display.get('page_title', 'N/A'))}\n" 
                                f"  - **Meta Desc:** {sanitize_text_for_markdown(item_val_display.get('meta_description', 'N/A'))}\n" 
                                f"  - **OG Title:** {sanitize_text_for_markdown(item_val_display.get('og_title', 'N/A'))}\n"         
                                f"  - **OG Desc:** {sanitize_text_for_markdown(item_val_display.get('og_description', 'N/A'))}")    
                scraped_main_text = item_val_display.get('main_content_display', '') 
                if scraped_main_text and not str(scraped_main_text).startswith("SCRAPER_INFO:"):
                    with st.popover("View Main Text", use_container_width=True): 
                        st.text_area(f"Main Text ({item_val_display.get('content_type')})", value=scraped_main_text, height=400, key=f"main_text_popover_{i}_v1112", disabled=True) # Unique key
                elif str(scraped_main_text).startswith("SCRAPER_INFO:"): st.caption(scraped_main_text)
                else: st.caption("No main text extracted or usable for LLM processing.")
                has_llm_insights = False 
                insights_container = st.container(border=True)
                raw_llm_summary = item_val_display.get("llm_summary")
                if raw_llm_summary and not str(raw_llm_summary).lower().startswith(("llm error", "llm_processor", "no text content")):
                    has_llm_insights = True
                    insights_container.markdown("**Summary (LLM):**")
                    insights_container.markdown(sanitize_text_for_markdown(raw_llm_summary))
                for q_idx in range(2): 
                    query_key_text = f"llm_extraction_query_{q_idx+1}_text"
                    score_key = f"llm_relevancy_score_q{q_idx+1}"
                    extracted_info_key = f"llm_extracted_info_q{q_idx+1}"
                    query_text_from_item = item_val_display.get(query_key_text)
                    query_text_for_label = query_text_from_item if query_text_from_item else \
                                          (last_extract_queries_for_display[q_idx] if q_idx < len(last_extract_queries_for_display) else "")
                    raw_extracted_content = item_val_display.get(extracted_info_key)
                    score_value = item_val_display.get(score_key) 
                    query_label_prefix = f"Main Query 1" if q_idx == 0 else f"Additional Query 2"
                    if query_text_for_label and query_text_for_label.strip() and raw_extracted_content:
                        has_llm_insights = True
                        insights_container.markdown(
                            f"**Extracted Info for {query_label_prefix} ('{query_text_for_label}'):**")
                        if score_value is not None:
                            insights_container.markdown(
                                f"    *Relevancy Score for this item: {score_value}/5*")
                        insights_container.markdown(
                            sanitize_text_for_markdown(raw_extracted_content))
                if not llm_globally_enabled: insights_container.caption("LLM processing disabled (no API key configured); no LLM insights could be generated.")
                elif not has_llm_insights: insights_container.caption("No specific LLM insights (summary/extractions) generated or available for this item.")
                st.caption(f"Item Timestamp: {item_val_display.get('timestamp')}")

def display_processing_log():
    # ... (as in v1.1.11) ...
    if st.session_state.get('processing_log'):
        with st.expander("📜 View Processing Log", expanded=False):
            log_content = "\n".join(st.session_state.processing_log)
            filtered_log_lines = [line for line in log_content.splitlines() if not line.startswith("LOG_UI_STATUS:")]
            st.text_area("Processing Log (filtered for UI display):", value="\n".join(filtered_log_lines), height=300, key="log_display_text_area_main_v1112", disabled=True) # Unique key

# // end of modules/ui_manager.py<|MERGE_RESOLUTION|>--- conflicted
+++ resolved
@@ -60,13 +60,10 @@
     str
         The sanitized text with backslashes prepended to the following
         characters: ``\``, ``*``, ``_``, ``#``, ``{``, ``}``, ``[``, ``]``, ``(``,
-<<<<<<< HEAD
         ``)``, ``+``, ``.``, ``!``, ``-``, ``$``, ``>``, ``|`` and ``~``. Hyphens
         that form list bullets at the start of a line are preserved so that TL;DR
         sections render correctly.
-=======
-        ``)``, ``+``, ``.``, ``!``, ``-``, ``$``, ``>``, ``|`` and ``~``.
->>>>>>> 24214cf5
+
     """
 
     if text is None:
@@ -74,10 +71,8 @@
     escaped_text = text.replace("\\", "\\\\")
     markdown_chars_to_escape = r"([`*_#{}\[\]()+.!$>|~-])"
     escaped_text = re.sub(markdown_chars_to_escape, r"\\\1", escaped_text)
-<<<<<<< HEAD
     escaped_text = re.sub(r"(?m)^\\-(?=\s)", "-", escaped_text)
-=======
->>>>>>> 24214cf5
+
     escaped_text = re.sub(r"---", r"\-\-\-", escaped_text)
     escaped_text = re.sub(r"\*\*\*", r"\*\*\*", escaped_text)
     escaped_text = re.sub(r"___", r"\_\_\_", escaped_text)
