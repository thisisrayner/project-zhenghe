--- conflicted
+++ resolved
@@ -17,16 +17,12 @@
   "TLDR:" section with dash-bulleted key points.
   When relevant aggregated or historical context is available, an optional
   "LLM Footnote:" may follow the TLDR section to reinforce or counterbalance
-<<<<<<< HEAD
   the summary. The footnote can be a short paragraph or a bullet list of
   counterpoints drawn from the LLM's training data and may be omitted entirely
   if no meaningful context is available. This can be a general overview or
   focused on a specific query (Q1) with potential enrichment from a secondary
   query (Q2).
-=======
-  the summary. This can be a general overview or focused on a specific query (Q1)
-  with potential enrichment from a secondary query (Q2).
->>>>>>> 20c2acdd
+
 - Generating alternative search queries based on initial keywords and user goals (Q1 and Q2).
 
 It incorporates caching for LLM responses to optimize performance and reduce API costs,
@@ -442,15 +438,11 @@
     Narrative is plain text with paragraphs separated by blank lines.
     TLDR section uses dash-prefixed key points, each on a new line.
     Optionally appends an "LLM Footnote:" after the TLDR list when the LLM can
-<<<<<<< HEAD
     provide meaningful historical or aggregated context. The footnote can be a
     short paragraph or a bullet list of counterpoints that reinforce or
     counterbalance the summary, and it may be omitted entirely if no meaningful
     context is available.
-=======
-    provide meaningful historical or aggregated context that reinforces or
-    counterbalances the summary.
->>>>>>> 20c2acdd
+
     """
     # --- Function content from v1.9.9 remains unchanged ---
     if not summaries:
@@ -519,15 +511,9 @@
     )
     final_tldr_emphasis = "\n\nIMPORTANT FINAL STEP: You absolutely MUST include the 'TLDR:' section as described, with dash-prefixed key points, after the main narrative."
     llm_footnote_instruction = (
-<<<<<<< HEAD
         "\n\nIf you possess aggregated or historical context that can meaningfully reinforce or counterbalance the summary, "
         "append a section titled 'LLM Footnote:' after the TLDR list. This footnote may be a short paragraph or a bullet list of counterpoints. "
         "Keep it concise and factual, and omit the footnote entirely if no useful context is available."
-=======
-        "\n\nIf you possess useful aggregated or historical context that can meaningfully reinforce or counterbalance the summary, "
-        "append a short section titled 'LLM Footnote:' after the TLDR list. "
-        "Keep it concise and factual. If no such context is available, omit the footnote entirely."
->>>>>>> 20c2acdd
     )
 
     if is_primary_focused_consolidation_active:
