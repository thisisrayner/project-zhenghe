# Codebase Summary (v1.3)

## File: app.py
Module Docstring:
```text
Streamlit Web Application for D.O.R.A - The Research Agent.
```

---

## File: modules/excel_handler.py
Module Docstring:
```text
Handles the creation and formatting of Excel files for exporting application results.

This module provides functions to:
1. Prepare Pandas DataFrames from processed item data and consolidated summaries.
2. Clean string data within these DataFrames to remove illegal XML characters
   that would prevent successful export to .xlsx format.
3. Convert the cleaned DataFrames into a downloadable Excel file (.xlsx)
   with separate sheets for detailed item results and the overall summary.
```

### def _clean_string_for_excel(text: Any) -> Any
Docstring:
```text
Removes or replaces illegal XML characters from a string.

These characters can cause errors when writing to .xlsx files with openpyxl.
The function specifically targets control characters in the ASCII range
0-31, excluding tab, newline, and carriage return, which are generally
permissible.

Args:
    text: The input value. If it's a string, it will be cleaned by
          removing illegal characters. Otherwise, it will be returned as is.

Returns:
    The cleaned string with illegal characters removed, or the original
    value if it was not a string.
```

### def prepare_item_details_df(results_data: List[Dict[str, Any]], last_extract_queries: List[str]) -> pd.DataFrame
Docstring:
```text
Prepares a Pandas DataFrame for the 'Item_Details' sheet in the Excel export.

This function transforms a list of dictionaries, where each dictionary represents
a processed item (e.g., a scraped URL with its metadata, LLM summary, and
extracted information), into a Pandas DataFrame. It defines a standard set
of columns and their order, populates extraction query text, and renames
columns for better readability in the exported Excel file.

The content of 'main_content_display' is assumed to be handled (e.g., truncated)
before being passed into this function if necessary, or it will export the full content.

Args:
    results_data: A list of dictionaries, where each dictionary contains
        the data for a single processed item. Expected keys include
        'timestamp', 'keyword_searched', 'url', 'page_title', 
        'llm_summary', 'llm_extracted_info_q1', 'llm_relevancy_score_q1',
        'llm_extracted_info_q2', 'llm_relevancy_score_q2', 'main_content_display', etc.
    last_extract_queries: A list containing the text of the extraction
        queries used. The first element is assumed to be Q1, the second is Q2.
        These are used to populate the 'LLM Extraction Query' columns.

Returns:
    A Pandas DataFrame where each row corresponds to a processed item and
    columns represent various details of that item, ready for Excel export.
```

### def prepare_consolidated_summary_df(consolidated_summary_text: Optional[str], results_data_count: int, last_keywords: str, primary_llm_extract_query: Optional[str], secondary_llm_extract_query: Optional[str], batch_timestamp: str, focused_summary_source_count: Optional[int] = None) -> Optional[pd.DataFrame]
Docstring:
```text
Prepares a Pandas DataFrame for the 'Consolidated_Summary' sheet.

This function creates a DataFrame containing the consolidated LLM summary,
details about the batch (timestamp, keywords, extraction queries), the number
of source items, and a note indicating whether the summary was general or
focused (and on which queries).

Args:
    consolidated_summary_text: The text of the consolidated summary.
        If None, or starts with "error:", no DataFrame is created.
    results_data_count: The total number of individual items processed in the batch.
    last_keywords: A comma-separated string of keywords used for the batch.
    primary_llm_extract_query: The text of the primary extraction query (Q1), if provided.
    secondary_llm_extract_query: The text of the secondary extraction query (Q2), if provided.
    batch_timestamp: The timestamp for the batch processing run.
    focused_summary_source_count: If the summary was focused, this is the count
        of items that met the criteria and were used as input. If None or 0,
        the summary is considered general or a fallback.

Returns:
    A Pandas DataFrame with the consolidated summary details, or None if the
    consolidated_summary_text is empty, None, or an error message.
```

### def to_excel_bytes(df_item_details: pd.DataFrame, df_consolidated_summary: Optional[pd.DataFrame] = None) -> bytes
Docstring:
```text
Converts DataFrames for item details and an optional consolidated summary into Excel bytes.

This function cleans string data in the DataFrames to remove illegal XML characters
before writing them to separate sheets ('Item_Details' and 'Consolidated_Summary')
in an Excel file. It returns the file content as a byte string, suitable for downloading.

Args:
    df_item_details: A Pandas DataFrame containing detailed information
        for each processed item.
    df_consolidated_summary: An optional Pandas DataFrame containing the
        consolidated summary. If None or empty, this sheet will not be
        added to the Excel file.

Returns:
    A byte string representing the content of the generated .xlsx Excel file.
```

---

## File: modules/data_storage.py
Module Docstring:
```text
Handles data storage operations, primarily focused on Google Sheets integration.
```

### def get_gspread_worksheet(service_account_info: Optional[Dict[str, Any]], spreadsheet_id: Optional[str], spreadsheet_name: Optional[str], worksheet_name: str = 'Sheet1') -> Optional[gspread.Worksheet]
Docstring:
[No docstring provided]

### def ensure_master_header(worksheet: gspread.Worksheet) -> None
Docstring:
[No docstring provided]

### def write_batch_summary_and_items_to_sheet(worksheet: gspread.Worksheet, batch_timestamp: str, consolidated_summary: Optional[str], topic_context: str, item_data_list: List[Dict[str, Any]], extraction_queries_list: List[str], main_text_truncate_limit: int = 10000) -> bool
Docstring:
[No docstring provided]

---

## File: modules/search_engine.py
Module Docstring:
```text
Handles interactions with the Google Custom Search API.

This module provides functionality to perform searches using specified
keywords, API key, and Custom Search Engine (CSE) ID.
It uses the google-api-python-client library and includes
a retry mechanism for API calls to handle transient errors and rate limits.
```

### def perform_search(query: str, api_key: str, cse_id: str, num_results: int = 5, max_retries: int = DEFAULT_MAX_RETRIES, initial_backoff: float = DEFAULT_INITIAL_BACKOFF, max_backoff: float = DEFAULT_MAX_BACKOFF, **kwargs: Any) -> List[Dict[str, Any]]
Docstring:
```text
Performs a Google Custom Search for the given query with retry logic.

Args:
    query: The search term(s).
    api_key: The Google API key authorized for Custom Search API.
    cse_id: The ID of the Custom Search Engine to use.
    num_results: The number of search results to return (max 10 per API call).
    max_retries: Maximum number of retries for API calls.
    initial_backoff: Initial delay in seconds for the first retry.
    max_backoff: Maximum delay in seconds for a single retry.
    **kwargs: Additional parameters to pass to the CSE list method,
              e.g., siteSearch, exactTerms, etc. Refer to Google CSE API docs.

Returns:
    A list of search result item dictionaries as returned by the API.
    Each item typically contains 'title', 'link', 'snippet', etc.
    Returns an empty list if an error occurs after all retries or no results are found.
```

---

## File: modules/config.py
Module Docstring:
```text
Configuration management for D.O.R.A. - The Research Agent.

This module defines dataclasses for structuring configuration parameters and
provides a function to load these configurations primarily from Streamlit
secrets (`secrets.toml`). It handles settings for Google Search, LLM providers
(Google Gemini, OpenAI), Google Sheets integration, application-specific
behaviors like LLM request throttling, and defines the application's version.
```

### class GoogleSearchConfig
Docstring:
```text
Configuration specific to Google Custom Search API.
```

### class LLMConfig
Docstring:
```text
Configuration for Large Language Model (LLM) interactions.

Attributes:
    provider: The LLM provider to use (e.g., "google", "openai").
    openai_api_key: API key for OpenAI.
    openai_model_summarize: The OpenAI model for summarization tasks.
    openai_model_extract: The OpenAI model for extraction tasks.
    google_gemini_api_key: API key for Google Gemini.
    google_gemini_model: The specific Google Gemini model to use.
    max_input_chars: Max characters to send to LLM (practical limit).
    llm_item_request_delay_seconds: Delay in seconds to apply after each item's
        LLM processing, if throttling is active.
    llm_throttling_threshold_results: The number of results per keyword at or
        above which LLM request throttling is activated.
```

### class GoogleSheetsConfig
Docstring:
```text
Configuration for Google Sheets integration.
```

### class AppConfig
Docstring:
```text
Main application configuration, aggregating other configs.
```

### def load_config() -> Optional[AppConfig]
Docstring:
```text
Loads application configurations from Streamlit secrets.

Reads API keys, model names, sheet identifiers, throttling parameters, and other
settings from `.streamlit/secrets.toml`. Provides sensible defaults if some
optional settings are not found.

Returns:
    Optional[AppConfig]: An AppConfig object populated with settings,
                         or None if essential configurations (like
                         Google Search API keys) are missing.
```

---

## File: modules/llm_processor.py
Module Docstring:
```text
Handles interactions with Large Language Models (LLMs), specifically Google Gemini.

This module is responsible for configuring the LLM client, making API calls,
and providing functionalities such as:
- Generating summaries of text content.
- Extracting specific information based on user queries and providing relevancy scores.
- Generating consolidated overviews from multiple text snippets. The overview consists
  of a narrative part (plain text with proper paragraph separation) followed by a
  "TLDR:" section with dash-bulleted key points.
  When relevant aggregated or historical context is available, an optional
  "LLM Footnote:" may follow the TLDR section to reinforce or counterbalance
  the summary. This can be a general overview or focused on a specific query (Q1)
  with potential enrichment from a secondary query (Q2).
- Generating alternative search queries based on initial keywords and user goals (Q1 and Q2).

It incorporates caching for LLM responses to optimize performance and reduce API costs,
and includes retry mechanisms for API calls.
```

### def configure_gemini(api_key: Optional[str], force_recheck_models: bool = False) -> bool
Docstring:
```text
Configures the Google Gemini API client and lists available models.
Args:
    api_key: Optional[str]: The Google Gemini API key.
    force_recheck_models: bool: If True, forces a re-fetch of available models.
Returns:
    bool: True if configuration was successful, False otherwise.
```

### def _call_gemini_api(model_name: str, prompt_parts: List[str], generation_config_args: Optional[Dict[str, Any]] = None, safety_settings_args: Optional[List[Dict[str, Any]]] = None, max_retries: int = 3, initial_backoff_seconds: float = 5.0, max_backoff_seconds: float = 60.0) -> Optional[str]
Docstring:
```text
Calls the Google Gemini API with specified parameters and handles retries.
Args:
    model_name: Name of the Gemini model.
    prompt_parts: List of strings for the prompt.
    generation_config_args: Optional generation config.
    safety_settings_args: Optional safety settings.
    max_retries: Max retries for rate limits.
    initial_backoff_seconds: Initial retry delay.
    max_backoff_seconds: Max retry delay.
Returns:
    LLM text response or an error message string.
```

### def _truncate_text_for_gemini(text: str, model_name: str, max_input_chars: int) -> str
Docstring:
```text
Truncates text to a maximum character limit.
```

### def generate_summary(text_content: Optional[str], api_key: Optional[str], model_name: str = 'models/gemini-1.5-flash-latest', max_input_chars: int = 100000) -> Optional[str]
Docstring:
```text
Generates a plain text summary for given text content.
```

### def extract_specific_information(text_content: Optional[str], extraction_query: str, api_key: Optional[str], model_name: str = 'models/gemini-1.5-flash-latest', max_input_chars: int = 100000) -> Optional[str]
Docstring:
```text
Extracts specific info and scores relevancy. Extracted info part is plain text.
```

### def _parse_score_and_get_content(text_with_potential_score: Optional[str]) -> Tuple[Optional[int], str]
Docstring:
```text
Parses relevancy score and extracts content from LLM output.
Expects score on the first line like "Relevancy Score: X/5".
Uses regex for more robust parsing.

Args:
    text_with_potential_score: The string output from the LLM, potentially
                               containing the score and extracted information.

Returns:
    A tuple containing:
        - Optional[int]: The parsed relevancy score (1-5), or None if not found/parsed.
        - str: The extracted content part of the text. If no score is parsed,
               this will be the original input string. If a score is parsed,
               this will be the text after the score line.
```

### def generate_consolidated_summary(summaries: Tuple[Optional[str], ...], topic_context: str, api_key: Optional[str], model_name: str = 'models/gemini-1.5-flash-latest', max_input_chars: int = 150000, extraction_query_for_consolidation: Optional[str] = None, secondary_query_for_enrichment: Optional[str] = None) -> Optional[str]
Docstring:
```text
Generates a consolidated summary with a narrative part and a TLDR section.
Narrative is plain text with paragraphs separated by blank lines.
TLDR section uses dash-prefixed key points, each on a new line.
<<<<<<< HEAD

Optionally appends an "LLM Footnote:" after the TLDR when aggregated or historical context is available. The footnote answers three questions about missing critical areas, extra context from the model, and tips for refining keyword searches. It is concise—either a paragraph or bullet list—and may be omitted entirely if no useful content exists.

=======
Optionally appends an "LLM Footnote:" after the TLDR list when the LLM can
provide meaningful historical or aggregated context that reinforces or
counterbalances the summary.
>>>>>>> 481f40d0
```

### def generate_search_queries(original_keywords: Tuple[str, ...], specific_info_query: Optional[str], specific_info_query_2: Optional[str], num_queries_to_generate: int, api_key: Optional[str], model_name: str = 'models/gemini-1.5-flash-latest', max_input_chars: int = 2500) -> Optional[List[str]]
Docstring:
```text
Generates new search queries.
```

---

## File: modules/ui_manager.py
Module Docstring:
```text
Manages the Streamlit User Interface elements, layout, and user inputs for D.O.R.A.
```

### def get_random_spinner_message() -> str
Docstring:
```text
Returns a randomly selected processing message for the st.spinner.
```

### def sanitize_text_for_markdown(text: Optional[str]) -> str
Docstring:
[No docstring provided]

### def _parse_score_from_extraction(extracted_info: Optional[str]) -> Optional[int]
Docstring:
[No docstring provided]

### def get_display_prefix_for_item(item_data: Dict[str, Any]) -> str
Docstring:
[No docstring provided]

### def render_sidebar(cfg: 'config.AppConfig', current_gsheets_error: Optional[str], sheet_writing_enabled: bool) -> Tuple[str, int, List[str], bool]
Docstring:
[No docstring provided]

### def apply_custom_css()
Docstring:
[No docstring provided]

### def display_consolidated_summary_and_sources(summary_text: Optional[str], focused_sources: Optional[List[Dict[str, Any]]], last_extract_queries: List[str]) -> None
Docstring:
[No docstring provided]

### def display_individual_results()
Docstring:
[No docstring provided]

### def display_processing_log()
Docstring:
[No docstring provided]

---

## File: modules/_init_.py
Module Docstring:
[No docstring provided]

---

## File: modules/scraper.py
Module Docstring:
```text
Web scraping module for fetching and extracting content from URLs.

This module uses 'requests' to fetch web page content, 'BeautifulSoup'
for parsing HTML and extracting metadata (like title, description, OpenGraph tags),
'trafilatura' for extracting the main textual content of an HTML article,
and 'PyMuPDF' (fitz) for extracting text from PDF documents.
```

### class ScrapedData(TypedDict)
Docstring:
```text
A dictionary structure for storing data scraped from a web page or PDF.
`total=False` means keys are optional and might not always be present.
```

### def _extract_text_from_pdf_bytes(pdf_bytes: bytes) -> tuple[Optional[str], Optional[str]]
Docstring:
```text
Extracts text and title from PDF bytes using PyMuPDF (fitz).

Args:
    pdf_bytes: The byte content of the PDF file.

Returns:
    A tuple (full_text, document_title).
    - full_text: Concatenated text from all pages.
    - document_title: Title from PDF metadata, if available.
    Returns (None, None) if a significant error occurs during PDF processing.
```

### def fetch_and_extract_content(url: str, timeout: int = 15) -> ScrapedData
Docstring:
```text
Fetches content from the given URL and extracts metadata and main text.
Supports HTML and PDF documents.

Args:
    url: The URL of the web page/document to scrape.
    timeout: The timeout in seconds for the HTTP GET request.

Returns:
    A ScrapedData dictionary containing the extracted information.
    If an error occurs, the 'error' key in the dictionary will be populated.
```

---

## File: modules/process_manager.py
Module Docstring:
```text
Handles the main workflow of searching, scraping, LLM processing, and data aggregation.
Provides live intermediate progress updates via Streamlit UI elements and communicates
final processing status back via specific log messages for app.py to display.
```

### class FocusedSummarySource(TypedDict)
Docstring:
[No docstring provided]

### def _parse_score_from_extraction(extracted_info: Optional[str]) -> Optional[int]
Docstring:
```text
A local, simpler parser for relevancy score as a fallback.
Expects "Relevancy Score: X/5" at the beginning of the string.
```

### def run_search_and_analysis(app_config: config.AppConfig, keywords_input: str, llm_extract_queries_input: List[str], num_results_wanted_per_keyword: int, gs_worksheet: Optional[Any], sheet_writing_enabled: bool, gsheets_secrets_present: bool) -> Tuple[List[str], List[Dict[str, Any]], Optional[str], Set[str], Set[str], List[FocusedSummarySource]]
Docstring:
[No docstring provided]

---
<|MERGE_RESOLUTION|>--- conflicted
+++ resolved
@@ -331,15 +331,10 @@
 Generates a consolidated summary with a narrative part and a TLDR section.
 Narrative is plain text with paragraphs separated by blank lines.
 TLDR section uses dash-prefixed key points, each on a new line.
-<<<<<<< HEAD
+
 
 Optionally appends an "LLM Footnote:" after the TLDR when aggregated or historical context is available. The footnote answers three questions about missing critical areas, extra context from the model, and tips for refining keyword searches. It is concise—either a paragraph or bullet list—and may be omitted entirely if no useful content exists.
 
-=======
-Optionally appends an "LLM Footnote:" after the TLDR list when the LLM can
-provide meaningful historical or aggregated context that reinforces or
-counterbalances the summary.
->>>>>>> 481f40d0
 ```
 
 ### def generate_search_queries(original_keywords: Tuple[str, ...], specific_info_query: Optional[str], specific_info_query_2: Optional[str], num_queries_to_generate: int, api_key: Optional[str], model_name: str = 'models/gemini-1.5-flash-latest', max_input_chars: int = 2500) -> Optional[List[str]]
